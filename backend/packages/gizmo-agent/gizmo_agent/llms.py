--- conflicted
+++ resolved
@@ -1,23 +1,4 @@
 from langchain.chat_models import ChatOpenAI
-<<<<<<< HEAD
-from langchain.chat_models import ChatAnthropic, ChatFireworks
-
-
-def _get_llm_gpt_35_turbo():
-    return ChatOpenAI(model_name="gpt-3.5-turbo", streaming=True)
-
-
-def _get_llm_gpt_4():
-    return ChatOpenAI(model_name="gpt-4")
-
-
-def _get_llm_claude2():
-    return ChatAnthropic(model_name="claude-2")
-
-
-def _get_llm_zephyr():
-    return ChatFireworks(model="accounts/fireworks/models/zephyr-7b-beta")
-=======
 from langchain.chat_models import ChatAnthropic, ChatFireworks, ChatOllama
 
 LLM_OPTIONS = {
@@ -26,5 +7,4 @@
             "claude-2": ChatAnthropic(model_name="claude-2"),
             "zephyr-fireworks": ChatFireworks(model="accounts/fireworks/models/zephyr-7b-beta"),
             "zephyr-ollama": ChatOllama(model="zephyr")
-        }
->>>>>>> 8b5230c8
+        }